import { parseYaml } from "obsidian";
import { KeyModifiers, KeyPress, KEYCODE_REGEXP, shouldIgnoreShift, CommandRef, CommandGroup, CommandItem, FileRef } from "src/keys";
import { assert, splitFirst } from "src/util";

import KEYMAP_MARKDOWN_HEADER from "include/keymaps/markdown-header.md";


/* ---------------------------------------------------------------------------------------------- */
/*                                         YAML utilities                                         */
/* ---------------------------------------------------------------------------------------------- */

type YAMLObject = {[key: string]: YAMLData};
type YAMLData = YAMLObject | Array<YAMLData> | string | number | boolean | null;


function isYAMLObject(value: YAMLData): value is YAMLObject {
	return (typeof value === 'object') && !Array.isArray(value) && value !== null;
}


/**
 * Sequence of property names or array indices describing the location of a value within parsed YAML
 * data.
 */
type ParsePath = Array<string | number>;


/* ---------------------------------------------------------------------------------------------- */
/*                                             Errors                                             */
/* ---------------------------------------------------------------------------------------------- */

interface KeymapParseErrorOptions {
	path: ParsePath | null;
	data: YAMLData | null;
	cause: Error | null;
}

/**
 * Error attempting to parse keymap from file.
 *
 * @prop path - If the error occurred in creating the keymap from parsed YAML, the path to the
 *              problematic value.
 */
export class KeymapParseError extends Error {
	path: ParsePath | null;
	data: YAMLData | null;
	cause: Error | null;

	constructor(msg: string, options: Partial<KeymapParseErrorOptions> = {}) {
		super(msg);
		this.path = options.path ?? null;
		this.data = options.data ?? null;
		this.cause = options.cause ?? null;
	}
}

/**
 * Convenience function.
 */
function parseError(msg: string, path: ParsePath, data?: YAMLData, extraPath?: ParsePath): never {
	throw new KeymapParseError(msg, {path: extraPath ? path.concat(extraPath) : path, data: data});
}


/* ---------------------------------------------------------------------------------------------- */
/*                                        Key code parsing                                        */
/* ---------------------------------------------------------------------------------------------- */

/**
 * Aliases when parsing key codes.
 */
const KEY_ALIASES: {[key: string]: string} = {
	space: ' ',
	spc: ' ',
	up: 'arrowup',
	down: 'arrowdown',
	left: 'arrowleft',
	right: 'arrowright',
};


interface ParseKeySuccess {
	success: true,
	key: KeyPress,
}

interface ParseKeyError {
	success: false,
	error: string,
}


/**
 * Parse key code.
 */
export function parseKey(s: string): ParseKeySuccess | ParseKeyError {
	const baseError: ParseKeyError = {
		success: false,
		error: 'Invalid key code: ' + JSON.stringify(s),
	};

	if (!s)
		return baseError;
	if (s == '-')
		return {success: true, key: new KeyPress('-')};

	const mods: Partial<KeyModifiers> = {};
	let key: string;

	// Process modifiers
	const dashPos = s.indexOf('-');
	if (dashPos >= 0) {
		const modstr = s.substring(0, dashPos);
		key = s.substring(dashPos + 1).toLowerCase();

		if (!key || !modstr)
			return baseError;

		for (let i = 0; i < modstr.length; i++) {
			const m = modstr[i].toLowerCase();
			if (m == 'c')
				mods.ctrl = true;
			else if (m == 's')
				mods.shift = true;
			else if (m == 'a')
				mods.alt = true;
			else if (m == 'm')
				mods.meta = true;
			else
				return {
					success: false,
					error: 'Invalid modifier code: ' + modstr[i],
				};
		}
	} else {
		key = s;
	}

	// Normalize case if not single symbol
	if (key.length > 1)
		key = key.toLowerCase();

	// Apply aliases
	key = KEY_ALIASES[key] ?? key;

	if (!KEYCODE_REGEXP.test(key))
		return baseError;

	if (shouldIgnoreShift(key))
		mods.shift = false;  // TODO: report a warning?

	return {success: true, key: new KeyPress(key, mods)};
}


/**
 * Preferred key code aliases for unparseKey()
 */
const REVERSE_ALIASES: {[key: string]: string} = {
	' ': 'spc',
	arrowup: 'up',
	arrowdown: 'down',
	arrowleft: 'left',
	arrowright: 'right',
};


/**
 * Get key code string from KeyPress instance.
 *
 * The return value, when passed to parseKey(), should yield the original KeyPress instance.
 */
export function unparseKey(kp: KeyPress): string {
	const key = REVERSE_ALIASES[kp.key] ?? kp.key;

	let modstr = '';
	if (kp.ctrl)
		modstr += 'c';
	if (kp.shift)
		modstr += 's';
	if (kp.alt)
		modstr += 'a';
	if (kp.meta)
		modstr += 'm';

	return modstr ? modstr + '-' + key : key;
}


/* ---------------------------------------------------------------------------------------------- */
/*                                     Create from parsed YAML                                    */
/* ---------------------------------------------------------------------------------------------- */

/**
 * Create keymap from parsed YAML data.
 */
function keymapFromYAML(data: YAMLData, extend?: CommandGroup): CommandGroup {
	if (!isYAMLObject(data))
		parseError('Root element not an object', [], data);

	if (!('items' in data))
		parseError('Expected "items" property', [], data);

	const item = commandItemFromYAML(data, [], extend);
	assert(item instanceof CommandGroup);

	return item;
}


export function commandItemFromYAML(data: YAMLData, path: ParsePath, extend?: CommandGroup): CommandItem {
	let item: CommandItem;

	if (typeof data === 'string') {
		// Short form command

		const [cmd, desc] = splitFirst(data.trim(), ' ');
		item = new CommandRef(cmd, desc?.trim());

	} else if (isYAMLObject(data)) {
		if ('items' in data) {
			if ('command' in data)
				parseError('Object has both "items" and "command" properties', path, data);
			if ('file' in data)
				parseError('Object has both "items" and "file" properties', path, data);

			item = commandGroupFromYAML(data, path, extend);

		} else if ('command' in data) {
			if (typeof data.command !== 'string')
				parseError('Expected string', path, data.command, ['command']);
			if ('file' in data)
				parseError('Object has both "command" and "file" properties', path, data);

			item = new CommandRef(data.command);

		} else if ('file' in data) {
			if (typeof data.file !== 'string')
				parseError('Expected string', path, data.file, ['file']);

			item = new FileRef(data.file);

		} else {
			parseError('Object must have either "items", "command", or "file" property', path, data);
		}

		if ("description" in data) {
			if (typeof data.description !== 'string' && data.description !== null)
				parseError('Expected string or null', path, data.description, ['description']);
			item.description = data.description;
		}

	} else {
		parseError('Expected string or object', path, data);
	}

	if (item instanceof CommandRef && !item.command_id)
<<<<<<< HEAD
		throw parseError('Command ID cannot be empty', path, item.command_id, ['command']);
	
	if (item instanceof FileRef && !item.file_path)
		throw parseError('File path cannot be empty', path, item.file_path, ['file']);
=======
		parseError('Command ID cannot be empty', path, item.command_id, ['command']);
>>>>>>> 2f2f360d

	return item;
}


function commandGroupFromYAML(data: YAMLObject, path: ParsePath, extend?: CommandGroup): CommandGroup {
	let group: CommandGroup;

	// Check items is object (allow null to stand in for empty object)
	if (!isYAMLObject(data.items) && data.items !== null)
		parseError('Expected group.items to be an object', path, data.item, ['items']);

	// Check clear attribute
	if (data.clear !== undefined && typeof data.clear !== 'boolean')
		parseError('Expected group.clear to be a bool', path, data.clear, ['clear']);

	// Extend existing
	if (extend && data.clear !== true)
		group = extend.copy();
	else
		group = new CommandGroup();

	for (const keyStr in data.items) {
		const value = data.items[keyStr];

		// Parse keypress
		const result = parseKey(keyStr);
		if (!result.success)
			parseError(result.error, path, data.items, ['items']);
		const key = result.key;

		// Allow null values as placeholders, or to remove entries when extending existing group
		if (value === null) {
			group.removeChild(key);
			continue;
		}

		// Should existing child group be extended?
		const existingChild = group.getChild(key);
		const extendChild = existingChild instanceof CommandGroup ? existingChild : undefined;

		// Create/extend child
		const child = commandItemFromYAML(value, path.concat(['items', keyStr]), extendChild);
		group.setChild(key, child);
	}

	return group;
}


/* ---------------------------------------------------------------------------------------------- */
/*                                      Complete file parsing                                     */
/* ---------------------------------------------------------------------------------------------- */

/**
 * Parse keymap from plain YAML.
 */
export function parseKeymapYAML(lines: string, extend?: CommandGroup): CommandGroup {
	let data;

	try {
		data = parseYaml(lines);
	} catch (error) {
		throw new KeymapParseError(String(error), {cause: error});
	}

	return keymapFromYAML(data, extend);
}


/**
 * Parse keymap from fenced code block in Markdown file.
 */
export function parseKeymapMD(lines: string, extend?: CommandGroup): CommandGroup {
	const yaml = findCodeBlock(lines);

	if (!yaml)
		throw new KeymapParseError('No code block found');

	return parseKeymapYAML(yaml, extend);
}


/**
 * Find (first) fenced code block in Markdown text and return its contents.
 */
function findCodeBlock(lines: string): string | null {
	const matches = lines.matchAll(/^```.*$/mg);
	let begin: number | null = null;

	for (const match of matches) {
		assert(match.index);
		if (begin === null)
			// First match
			begin = match.index + match[0].length;
		else
			// Second match
			return lines.substring(begin, match.index);
	}

	return null;
}


// File format of keymap file in plugin settings
export type KeymapFileFormat = 'auto' | 'markdown' | 'yaml';


/**
 * Guess format of keymap file based on file name.
 * @param filename
 * @param settingsFormat - format set in plugin settings. Will use this value if supplied regardless
 *                         of filename, unless it is "auto".
 */
export function guessKeymapFileFormat(filename: string, settingsFormat?: KeymapFileFormat): 'markdown' | 'yaml' | null {
	if (settingsFormat && settingsFormat != 'auto')
		return settingsFormat;
	if (/\.ya?ml$/.test(filename))
		return 'yaml';
	if (/\.md$/.test(filename))
		return 'markdown';
	return null;
}


/**
 * Create Markdown file wrapping keymap YAML with a default header.
 * @param yaml - YAML keymap definition as string.
 */
export function makeKeymapMarkdown(yaml: string): string {
	let markdown = KEYMAP_MARKDOWN_HEADER;
	markdown += '```yaml\n';
	markdown += yaml;
	markdown += '\n```\n';
	return markdown;
}<|MERGE_RESOLUTION|>--- conflicted
+++ resolved
@@ -255,14 +255,10 @@
 	}
 
 	if (item instanceof CommandRef && !item.command_id)
-<<<<<<< HEAD
-		throw parseError('Command ID cannot be empty', path, item.command_id, ['command']);
-	
+		parseError('Command ID cannot be empty', path, item.command_id, ['command']);
+
 	if (item instanceof FileRef && !item.file_path)
-		throw parseError('File path cannot be empty', path, item.file_path, ['file']);
-=======
-		parseError('Command ID cannot be empty', path, item.command_id, ['command']);
->>>>>>> 2f2f360d
+		parseError('File path cannot be empty', path, item.file_path, ['file']);
 
 	return item;
 }
