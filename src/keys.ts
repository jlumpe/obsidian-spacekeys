/* ---------------------------------------------------------------------------------------------- */
/*                                            Key codes                                           */
/* ---------------------------------------------------------------------------------------------- */


// This *should* match any valid key code (case-insensitive).
export const KEYCODE_REGEXP = /^(.|[a-z]+|f[1-9]|f1[0-2])$/i;


const BASIC_REPRS: {[key: string]: string} = {
	' ': 'SPC',
	enter: 'ENT',
	tab: 'TAB',
	backspace: 'BSP',
	arrowup: 'Up',
	arrowdown: 'Down',
	arrowleft: 'Left',
	arrowright: 'Right',
};


const FANCY_REPRS: {[key: string]: string} = {
	// ' ': '␣',
	enter: '↵',
	// tab: '⇥',
	backspace: '⌫',
	arrowup: '↑',
	arrowdown: '↓',
	arrowleft: '←',
	arrowright: '→',
};


/**
 * Whether the shift modifier key should be ignored for the given key code.
 *
 * For many base keys, holding shift changes the reported key code as well as setting the "shiftKey"
 * flag on the KeyboardEvent. This might be confusing in some contexts, but it is actually useful if
 * we want to parse a key press from a user-defined key map file. In that case, it is more natural
 * to use the code "?" instead of "shift + /". However, in this case we need to ignore the shift key
 * modifier when comparing the key press object parsed from user input to the one generated from a
 * JavaScript KeyboardEvent.

 * The heuristic used here is to ignore shift key if the key code is a single character, with the
 * exception of the space key. This is probably correct for US keyboards, no idea about other types.
 *
 * @param key - Key code from KeyboardEvent (case insensitive).
 */
export function shouldIgnoreShift(key: string): boolean {
	return key.length == 1 && key != ' ';
}


export interface KeyModifiers {
	ctrl: boolean;
	shift: boolean;
	alt: boolean;
	meta: boolean;
}


/**
 * Represents a single key press, possibly combined with modifiers.
 *
 * Attributes taken from KeyboardEvent:
 * - "key" is normalized to lower case IF it is more than a single character.
 * - Modifier key flags are renamed "shiftKey" -> "shift".
 * - "shift" is set to false based on shouldIgnoreShiftKey(key).
 *
 * The changes are to make parsing the correct codes from the keymap definition file easier.
 */
export class KeyPress {
	key: string;
	ctrl: boolean;
	shift: boolean;
	alt: boolean;
	meta: boolean;

	constructor(key: string, mods: Partial<KeyModifiers> = {}) {
		this.key = key;
		this.ctrl = mods.ctrl ?? false;
		this.shift = mods.shift ?? false;
		this.alt = mods.alt ?? false;
		this.meta = mods.meta ?? false;
	}

	static fromEvent(evt: KeyboardEvent): KeyPress {
		let key = evt.key;
		if (key.length > 1)
			key = key.toLowerCase();

		const mods: KeyModifiers = {
			ctrl: evt.ctrlKey,
			shift: evt.shiftKey,
			alt: evt.altKey,
			meta: evt.metaKey,
		};
		const kp = new KeyPress(key, mods);

		if (shouldIgnoreShift(key))
			kp.shift = false;

		return kp;
	}

	/**
	 * Compare two keypresses for the purpose of sorting.
	 */
	static compare(kp1: KeyPress, kp2: KeyPress): number {
		if (kp1.key != kp2.key) {
			// Sort "special" keys before those corresponding to printable characters.
			const isPrintable1 = shouldIgnoreShift(kp1.key);
			const isPrintable2 = shouldIgnoreShift(kp2.key);

			if (!isPrintable1 && isPrintable2)
				return -1;
			if (isPrintable1 && !isPrintable2)
				return 1;

			return kp1.key.localeCompare(kp2.key);
		}

		// Same key, compare by modifiers
		if (!kp1.ctrl && kp2.ctrl)
			return -1;
		if (kp1.ctrl && !kp2.ctrl)
			return 1;
		if (!kp1.shift && kp2.shift)
			return -1;
		if (kp1.shift && !kp2.shift)
			return 1;
		if (!kp1.alt && kp2.alt)
			return -1;
		if (kp1.alt && !kp2.alt)
			return 1;
		if (!kp1.meta && kp2.meta)
			return -1;
		if (kp1.meta && !kp2.meta)
			return 1;

		return 0;
	}

	/**
	 * Check if this keypress is equal to another.
	 */
	equals(other: KeyPress): boolean {
		return this.key == other.key
			&& this.ctrl == other.ctrl
			&& this.shift == other.shift
			&& this.alt == other.alt
			&& this.meta == other.meta;
	}

	/**
	 * Textual representation of the keypress.
	 * @param fancy Use fancy unicode characters.
	 */
	repr(fancy: boolean = false): string {
		let s = '';

		if (this.ctrl)
			s += fancy ? '^' : 'C';
		if (this.shift && !shouldIgnoreShift(this.key))
			s += fancy ? '⇧' : 'S';
		if (this.alt)
			s += fancy ? '⎇' : 'A';
		if (this.meta)
			s += fancy ? '⊞' : 'M';  // TODO: Mac command key symbol

		if (s && !fancy)
			s += '-';

		if (fancy && this.key in FANCY_REPRS)
			s += FANCY_REPRS[this.key];
		else if (this.key in BASIC_REPRS)
			s += BASIC_REPRS[this.key];
		else if (!fancy && this.key.length > 1)
			// Convert multi-letter codes to upper case
			s += this.key.toUpperCase();
		else
			s += this.key;

		return s;
	}
}


<<<<<<< HEAD
export type CommandItem = CommandRef | CommandGroup | FileRef;
=======
/* ---------------------------------------------------------------------------------------------- */
/*                                             Keymaps                                            */
/* ---------------------------------------------------------------------------------------------- */

export type CommandItem = CommandRef | CommandGroup;

>>>>>>> 2f2f360d

/**
 * Reference to a command.
 */
export class CommandRef {
	constructor(public command_id: string, public description: string | null = null) {
	}
}

/**
 * Reference to a file to be opened.
 */
export class FileRef {
	constructor(public file_path: string, public description: string | null = null) {
	}
}

/**
 * Group of commands.
 */
export class CommandGroup {
	description: string | null;
	children: {key: KeyPress, item: CommandItem}[];

	constructor(description: string | null = null) {
		this.description = description;
		this.children = [];
	}

	isEmpty(): boolean {
		return this.children.length == 0;
	}

	/**
	 * Add child command/group given next key in sequence.
	 * If a child already exists for the given keypress, overwrite it.
	 */
	setChild(key: KeyPress, item: CommandItem) {
		for (let i = 0; i < this.children.length; i++) {
			if (this.children[i].key.equals(key)) {
				this.children[i] = {key: key, item: item};
				return;
			}
		}
		this.children.push({key: key, item: item});
	}

	/**
	 * Remove child matching keypress (if it exists).
	 */
	removeChild(key: KeyPress): CommandItem | null {
		for (let i = 0; i < this.children.length; i++) {
			if (this.children[i].key.equals(key))
				return this.children.splice(i, 1)[0].item;
		}
		return null;
	}

	/**
	 * Get child matching keypress.
	 */
	getChild(key: KeyPress): CommandItem | null {
		for (const child of this.children) {
			if (child.key.equals(key))
				return child.item;
		}
		return null;
	}

	/**
	 * Get the item for the given sequence of keys.
	 * @param keys - Sequence of key presses.
	 * @param strict - If we reach a CommandRef before running out of key characters, return null
	 *                 (strict=true) or the CommandRef (strict=false).
	 */
	find(keys: KeyPress[], strict = false): CommandItem | null {
		let selected: CommandItem = this;
		let child: CommandItem | null;

		for (const key of keys) {
			if (selected instanceof CommandRef || selected instanceof FileRef)
				return strict ? null : selected;

			child = selected.getChild(key);

			if (!child)
				return null;

			selected = child;
		}

		return selected;
	}

	/**
	 * Create a shallow copy of the group (down to the child CommandItems).
	 */
	copy(): CommandGroup {
		const copy = new CommandGroup(this.description);
		for (const child of this.children)
			copy.children.push({...child});
		return copy;
	}
}<|MERGE_RESOLUTION|>--- conflicted
+++ resolved
@@ -186,16 +186,13 @@
 }
 
 
-<<<<<<< HEAD
-export type CommandItem = CommandRef | CommandGroup | FileRef;
-=======
 /* ---------------------------------------------------------------------------------------------- */
 /*                                             Keymaps                                            */
 /* ---------------------------------------------------------------------------------------------- */
 
-export type CommandItem = CommandRef | CommandGroup;
-
->>>>>>> 2f2f360d
+
+export type CommandItem = CommandRef | CommandGroup | FileRef;
+
 
 /**
  * Reference to a command.
@@ -205,6 +202,7 @@
 	}
 }
 
+
 /**
  * Reference to a file to be opened.
  */
@@ -212,6 +210,7 @@
 	constructor(public file_path: string, public description: string | null = null) {
 	}
 }
+
 
 /**
  * Group of commands.
