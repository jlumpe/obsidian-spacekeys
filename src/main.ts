<<<<<<< HEAD
import { App, Plugin, PluginSettingTab, Notice, Setting, normalizePath, TFile, Modal, debounce, EventRef } from 'obsidian';
=======
import { App, Plugin, PluginSettingTab, Notice, Setting, normalizePath, TFile, Modal, Scope, KeymapContext, KeymapEventHandler, MarkdownView } from 'obsidian';
>>>>>>> 0b5097f4

import { CommandGroup } from "src/keys";
import { HotkeysModal, FindCommandModal, HotkeysModalSettings, DEFAULT_HOTKEYSMODAL_SETTINGS, KeycodeGeneratorModal } from "src/modals";
import { parseKeymapMD, parseKeymapYAML, ParseError, guessKeymapFileFormat, KeymapFileFormat, makeKeymapMarkdown } from 'src/keymapfile';
import { ConfirmModal, isInserting, openFile } from 'src/obsidian-utils';
import { assert, UserError, userErrorString, recursiveDefaults } from 'src/util';
import { INCLUDED_KEYMAPS_YAML } from 'src/include';
import { debug_log } from 'src/debug';


interface SpacekeysSettings {
	pluginVersion?: string,
	keymapFile: {
		path: string | null,
		format: KeymapFileFormat,
		extend: boolean,
	},
	modal: HotkeysModalSettings,
	activateOnSpace: 'disabled' | 'enabled' | 'markdown_only',
}


const DEFAULT_SETTINGS: SpacekeysSettings = {
	keymapFile: {
		path: null,
		format: 'auto',
		extend: false,
	},
	modal: DEFAULT_HOTKEYSMODAL_SETTINGS,
	activateOnSpace: 'disabled',
};


/**
 * Get a builtin keymap by name.
 */
function getBuiltinKeymap(name: string): CommandGroup | null {
	if (!(name in INCLUDED_KEYMAPS_YAML)) {
		console.error('No builtin keymap named ' + name);
		return null;
	}

	const yaml = INCLUDED_KEYMAPS_YAML[name];

	try {
		return parseKeymapYAML(yaml);
	} catch (e) {
		console.error('Error parsing default keymap ' + name);
		if (e instanceof ParseError)
			console.error(e.message, e.path, e.data);
		else
			console.error(e);
	}

	return null;
}


export default class SpacekeysPlugin extends Plugin {
	settings: SpacekeysSettings;
	keymap: CommandGroup;
<<<<<<< HEAD
	// Event reference for file watcher, used to clean up when unloading the plugin
	private fileWatcher: EventRef | null = null;
	// Debounced reload function to avoid frequent reloading
	private debouncedReloadKeymap = debounce(
		async () => {
			try {
				await this.loadKeymap(true);
				new Notice('Configuration file reloaded');
			} catch (e) {
				new Notice('Failed to reload configuration file: ' + userErrorString(e), 5000);
			}
		},
		500, // 500ms debounce delay
		true  // Call after the delay
	);
=======
	spaceHandler: KeymapEventHandler | null = null;
>>>>>>> 0b5097f4

	async onload() {
		console.log('Loading Spacekeys');
		debug_log('development build');

		this.registerCommands()

		// Load default keymap
		this.keymap = getBuiltinKeymap('default') ?? new CommandGroup();

		await this.loadSettings();

		this.addSettingTab(new SpacekeysSettingTab(this.app, this));

		this.updateSpaceHandler();

		// Load keymap from file if path set in settings
		// Do this once Obsidian has finished loading, otherwise the file will be falsely reported
		// as missing.
		this.app.workspace.onLayoutReady(() => {
			if (this.settings.keymapFile.path) {
				this.loadKeymap(true).catch((e) => {
					const msg = userErrorString(e);
					console.error(`Spacekeys: failed to load user keymap file ${this.settings.keymapFile.path}: ${msg}`);
				});
				
				// Set up file watcher
				this.setupFileWatcher();
			}
		});
	}

	onunload() {
		// Clean up file watcher
		if (this.fileWatcher) {
			this.app.vault.offref(this.fileWatcher);
			this.fileWatcher = null;
		}
	}

	private registerCommands(): void {
		this.addCommand({
			id: 'leader',
			name: 'Leader',
			callback: () => this.activateLeader(),
		});

		this.addCommand({
			id: 'load-keymap',
			name: 'Reload keymap',
			callback: async () => this
				.loadKeymap()
				.then(() => { new Notice('Keymap loaded from file'); })
				.catch((e) => { new Notice('Failed to load keymap: ' + userErrorString(e), 5000); }),
		});

		this.addCommand({
			id: 'find-command',
			name: 'Find command ID',
			callback: () => {
				new FindCommandModal(this.app).open();
			},
		});

		this.addCommand({
			id: 'get-keycode',
			name: 'Get key code',
			callback: () => {
				new KeycodeGeneratorModal(this.app).open();
			},
		});
	}

<<<<<<< HEAD
=======
	onunload() {
		this.updateSpaceHandler(false);
	}

>>>>>>> 0b5097f4
	async loadSettings() {
		const loaded = await this.loadData();

		if (loaded === null) {
			// No saved settings
			this.settings = DEFAULT_SETTINGS;
			return;
		}

		// TODO: check loaded.pluginVersion, account for changes in settings format between versions
		this.settings = recursiveDefaults(loaded, DEFAULT_SETTINGS);
	}

	async saveSettings() {
		this.settings.pluginVersion = this.manifest.version;
		await this.saveData(this.settings);
		
		// Update file watcher
		this.setupFileWatcher();
	}

	/**
	 * Activate the leader modal.
	 */
	activateLeader() {
		new HotkeysModal(this.app, this.keymap, this.settings.modal).open();
	}

	/**
	 * Check if experimental activate-on-space behavior is enabled in config.
	 */
	isActivateOnSpaceEnabled() : boolean {
		// Explicit check of positive values in case the option wasn't loaded correctly
		const value = this.settings.activateOnSpace;
		return value == 'enabled' || value == 'markdown_only';
	}

	/**
	 * Register or unregister handler func depending on settings.activateOnSpace.
	 */
	updateSpaceHandler(activate: boolean | null = null) {
		activate = activate ?? this.isActivateOnSpaceEnabled();
		// @ts-expect-error: not-typed
		const scope: Scope = this.app.keymap.getRootScope();

		if (activate) {
			if (this.spaceHandler === null) {
				debug_log('registering space event handler');
				this.spaceHandler = scope.register([], ' ', this.handleSpace.bind(this));
			}
		} else if (this.spaceHandler !== null) {
			debug_log('Unregistering space event handler');
			scope.unregister(this.spaceHandler);
			this.spaceHandler = null;
		}
	}

	/**
	 * Handle space key when "Activate on space" option enabled.
	 *
	 * Note: it's undocumented, but apparently returning true from the scope hander function
	 * means preventDefault() is NOT called on the event.
	 */
	handleSpace(evt: KeyboardEvent, ctx: KeymapContext): boolean {
		if (!this.isActivateOnSpaceEnabled())
			return true;

		const mdview = this.app.workspace.getActiveViewOfType(MarkdownView);

		if (mdview) {
			// In markdown view. This includes reading mode.
			// Prevent if inserting (focused, and in Vim insert mode if applicable).
			if (isInserting(mdview))
				return true;

		} else {
			// Somewhere else

			// Prevent if non-Markdown views disabled in config
			if (this.settings.activateOnSpace == 'markdown_only')
				return true;

			// Prevent if a text input element is focused.
			// This catches case of search sidebar, for example.
			const focused = document.activeElement?.tagName;
			if (focused == 'INPUT' || focused == 'TEXTAREA')
				return true;

			// Some additional input elements do not have input tags, but have the contentEditable
			// attribute. Prevent in this case as well.
			// (Note that this also applies to the Markdown edit area, but we checked that it's not
			// currently focused).
			if (document.activeElement instanceof HTMLElement &&
					document.activeElement.contentEditable == 'true')
				return true;
		}

		// Activate
		this.activateLeader();
		return false;
	}

	/**
	 * Load keymap from file specified in settings.
	 * @param ignoreUnset - If true, don't throw error if keymap file not set in config.
	 * @returns - True if loaded successfully, false if ignoreUnset=true and path not set in config.
	 * @throws {UserError} - Error with user message if loading fails.
	 */
	async loadKeymap(ignoreUnset = false): Promise<boolean> {

		const filename = this.settings.keymapFile.path;
		let contents: string;

		if (!filename)
			if (ignoreUnset)
				return false;
			else
				throw new UserError('Keymap file not set in plugin settings');

		// Check file exists
		const file = this.app.vault.getFileByPath(filename);
		if (file === null)
			throw new UserError('File not found');

		// Get or guess format (Markdown or YAML)
		const format = guessKeymapFileFormat(filename, this.settings.keymapFile.format);
		if (format == null)
			throw new UserError('Could not guess format of file from extension')

		debug_log('loading keymap from ' + filename);

		// Read file contents
		try {
			contents = await this.app.vault.cachedRead(file);
		} catch (e) {
			console.error(e);
			throw new UserError('Unable to read file', {context: e});
		}

		// Extend default?
		const parentKeymap = this.settings.keymapFile.extend && getBuiltinKeymap('default') || undefined;

		// Parse file contents
		try {
			if (format === 'markdown')
				this.keymap = parseKeymapMD(contents, parentKeymap);
			else
				this.keymap = parseKeymapYAML(contents, parentKeymap);

		} catch (e) {
<<<<<<< HEAD
			const path = e.path?.map((s: any) => JSON.stringify(s)).join('->') || '';
			console.error('Error parsing keymap at ' + path + '\n' + e);
=======

>>>>>>> 0b5097f4
			const details = e instanceof ParseError ? e.message : null;
			throw new UserError('Parse error', {details, context: e});
		}

		return true;
	}

	/**
	 * Set up file watcher.
	 */
	private setupFileWatcher(): void {
		// If already set up, remove existing watcher
		if (this.fileWatcher) {
			this.app.vault.offref(this.fileWatcher);
			this.fileWatcher = null;
		}

		// Ensure keymap file path is set
		if (!this.settings.keymapFile.path) {
			return;
		}

		// Watch for file modifications
		this.fileWatcher = this.app.vault.on('modify', (file) => {
			// Check if modified file is our keymap file
			if (file.path === this.settings.keymapFile.path) {
				console.log('Spacekeys: Keymap file modified, reloading');
				this.debouncedReloadKeymap();
			}
		});
	}
}


class SpacekeysSettingTab extends PluginSettingTab {
	plugin: SpacekeysPlugin;

	constructor(app: App, plugin: SpacekeysPlugin) {
		super(app, plugin);
		this.plugin = plugin;
	}

	display(): void {
		const {containerEl} = this;

		containerEl.empty();

		// Keymap file

		new Setting(containerEl)
			.setName('Spacekeys keymap file')
			.setDesc('YAML or Markdown file defining a custom keymap (see plugin description).')
			.setHeading()
			.addButton(btn => btn
				.setIcon('refresh-cw')
				.setTooltip('(Re)load keymap from file')
				.onClick(evt => this.loadKeymap())
				.setClass('mod-cta')
			)
			.addButton(btn => btn
				.setIcon('file-plus-2')
				.setTooltip('Create file with default contents')
				.onClick(evt => this.createFile())
			)
			.addButton(btn => btn
				.setIcon('pencil')
				.setTooltip('Open file for editing')
				.onClick(evt => this.openFile())
			)
			.addButton(btn => btn
				.setIcon('external-link')
				.setTooltip('Show file in system explorer')
				.onClick(evt => this.showFile())
			);

		new Setting(containerEl)
			.setName('Path')
			.setDesc('Path to file within your vault, including extension (.md, .yml).')
			.addText(text => text
				.setPlaceholder('spacekeys.md')
				.setValue(this.plugin.settings.keymapFile.path ?? '')
				.onChange(async (value: string) => {
					value = value.trim();
					this.plugin.settings.keymapFile.path = value ? normalizePath(value) : null;
					await this.plugin.saveSettings();
				}));

		new Setting(containerEl)
			.setName('Format')
			.setDesc('Force parsing as specified format, or leave on "Auto" to determine based on file extension.')
			.addDropdown(dropdown => dropdown
				.addOptions({
					auto: 'Auto',
					markdown: 'Markdown',
					yaml: 'YAML',
				})
				.setValue(this.plugin.settings.keymapFile.format)
				.onChange(async (value: string) => {
					this.plugin.settings.keymapFile.format = value as KeymapFileFormat;
					await this.plugin.saveSettings();
				})
			);

		new Setting(containerEl)
			.setName('Extend default')
			.setDesc('File extends the default keymap instead of defining a new one.')
			.addToggle(toggle => toggle
				.setValue(this.plugin.settings.keymapFile.extend)
				.onChange(async (value: boolean) => {
					this.plugin.settings.keymapFile.extend = value;
					await this.plugin.saveSettings();
				})
			);

		// Modal behavior

		new Setting(containerEl)
			.setHeading()
			.setName('Behavior');

		new Setting(containerEl)
			.setName('Delay')
			.setDesc('Delay before expanding suggestions modal (milliseconds).')
			.addText(text => text
				.setValue('' + this.plugin.settings.modal.delay)
				.onChange(async (value: string) => {
					const parsed = parseInt(value);
					this.plugin.settings.modal.delay = parsed > 0 ? parsed : 0;
					await this.plugin.saveSettings();
				}));

		new Setting(containerEl)
			.setName('Backspace undoes last keypress')
			.setDesc(
				'Pressing backspace while the leader modal is open undoes the last keypress. ' +
				'You can disable this to assign commands to the backspace key.')
			.addToggle(toggle => toggle
				.setValue(this.plugin.settings.modal.backspaceReverts)
				.onChange(async (value: boolean) => {
					this.plugin.settings.modal.backspaceReverts = value;
					await this.plugin.saveSettings();
				}));

		new Setting(containerEl)
			.setName('Backspace closes on empty')
			.setDesc('Attempting to undo the last keypress when there is no input closes the leader modal.')
			.addToggle(toggle => toggle
				.setValue(this.plugin.settings.modal.backspaceCloses)
				.onChange(async (value: boolean) => {
					this.plugin.settings.modal.backspaceCloses = value;
					await this.plugin.saveSettings();
				}));

		// Appearance

		new Setting(containerEl)
			.setHeading()
			.setName('Appearance');

		new Setting(containerEl)
			.setName('Dim background')
			.setDesc('Dim the rest of the window when displaying key suggestions.')
			.addToggle(toggle => toggle
				.setValue(this.plugin.settings.modal.dimBackground)
				.onChange(async (value: boolean) => {
					this.plugin.settings.modal.dimBackground = value;
					await this.plugin.saveSettings();
				}));

		new Setting(containerEl)
			.setName('Shorten command labels')
			.setDesc(
				'Hide the part of the command description before the colon (if any). ' +
				'This is typically redundant. Does not apply to command descriptions set explicitly ' +
				'in the keymap file.')
			.addToggle(toggle => toggle
				.setValue(this.plugin.settings.modal.trimDescriptions)
				.onChange(async (value: boolean) => {
					this.plugin.settings.modal.trimDescriptions = value;
					await this.plugin.saveSettings();
				}));

		new Setting(containerEl)
			.setName('Show invalid commands')
			.setDesc('Show key sequences with invalid command IDs. This can help with debugging your key map file.')
			.addToggle(toggle => toggle
				.setValue(this.plugin.settings.modal.showInvalid)
				.onChange(async (value: boolean) => {
					this.plugin.settings.modal.showInvalid = value;
					await this.plugin.saveSettings();
				}));

		// Experimental

		new Setting(containerEl)
			.setHeading()
			.setName('Experimental')
			.setDesc('Features in this section may not work correctly.');

		new Setting(containerEl)
			.setName('Activate on space')
			.setDesc('Activate when pressing spacebar (when not inserting text).')
			.addDropdown(dropdown => dropdown
				.addOptions({
					disabled: 'Disabled',
					enabled: 'Enabled',
					markdown_only: 'Markdown only'
				})
				.setValue(this.plugin.settings.activateOnSpace)
				.onChange(async (value: string) => {
					// @ts-expect-error
					this.plugin.settings.activateOnSpace = value;
					await this.plugin.saveSettings();
					this.plugin.updateSpaceHandler();
				}));
	}

	/**
	 * Attempt to reload the keymap and display a modal with a detailed error message if it fails.
	 */
	private async loadKeymap(): Promise<void> {
		if (!this.plugin.settings.keymapFile.path) {
			const keymap = getBuiltinKeymap('default');
			assert(keymap);
			this.plugin.keymap = keymap;
			new Notice('Default keymap loaded');
			return;
		}

		try {
			await this.plugin.loadKeymap();
			new Notice('Keymap reloaded');
			return;

		} catch (e) {
			if (!(e instanceof UserError))
				throw e;
			this.showLoadErrorModal(e);
		}
	}

	private showLoadErrorModal(err: UserError): void {
		const modal = new Modal(this.app);
		const content = modal.contentEl.createEl('p', {text: err.message});
		modal.setTitle('Error loading keymap');

		// Display more context if cause was ParseError
		if (err.context instanceof ParseError) {
			const { path } = err.context;

			content.appendText(': ' + err.context.message);

			// In the case of improper YAML content, display location
			if (path) {
				content.appendText(' (at ');
				if (path.length > 0) {
					content.createEl('code', {text: path.join('.')});
					content.appendText(' in');
				} else {
					content.appendText('root element of');
				}
				content.appendText(' YAML content)');
			}
		}

		content.appendText('.');

		new Setting(modal.contentEl)
			.addButton(btn => btn
				.setButtonText('OK')
				.setCta()
				.onClick(evt => modal.close()));

		modal.open();
	}

	/**
	 * Create file with default contents.
	 */
	private async createFile(): Promise<void> {

		const filePath = this.plugin.settings.keymapFile.path;
		if (!filePath)
			return;

		const format = guessKeymapFileFormat(filePath, this.plugin.settings.keymapFile.format);
		if (format == null)
			throw new UserError('Could not guess format of file from extension')

		const yaml = INCLUDED_KEYMAPS_YAML.default;
		const content = format === 'markdown' ? makeKeymapMarkdown(yaml) : yaml;

		const file = this.app.vault.getFileByPath(filePath);

		if (file) {
			const modal = new ConfirmModal(this.app, {
				title: 'Keymap file exists',
				message: `The file "${filePath}" exists, overwrite?`,
				yesText: 'Overwrite',
				yesCls: 'mod-warning',
				default: false,
			});
			modal.callback = async (result) => {
				if (!result)
					return;
				await this.app.vault.modify(file, content);
				openFile(this.app, file, {newLeaf: 'tab'});
			};
			modal.open();

		} else {
			// TODO create directory
			const created = await this.app.vault.create(filePath, content);
			openFile(this.app, created, {newLeaf: 'tab'});
		}
	}

	/**
	 * Open the keymap file for editing.
	 */
	private openFile(): void {
		const filePath = this.plugin.settings.keymapFile.path;
		if (!filePath)
			return;

		const file = this.app.vault.getAbstractFileByPath(filePath);

		if (!(file instanceof TFile)) {
			new Notice('Not a file: ' + filePath);
			return
		}

		const format = guessKeymapFileFormat(filePath, this.plugin.settings.keymapFile.format);

		// TODO - close settings window
		// TODO - check if file already open, focus to existing tab

		openFile(this.app, file, {newLeaf: format == 'markdown' ? 'tab': false});

		// Alternate to open in external app, but not part of public API
		// this.app.openWithDefaultApp(filePath);
	}

	/**
	 * Show file in system explorer.
	 */
	private showFile(): void {
		const filePath = this.plugin.settings.keymapFile.path;
		if (!filePath)
			return;

		// Not public API
		// @ts-expect-error: not-typed
		this.app.showInFolder(filePath);
	}
}<|MERGE_RESOLUTION|>--- conflicted
+++ resolved
@@ -1,8 +1,4 @@
-<<<<<<< HEAD
-import { App, Plugin, PluginSettingTab, Notice, Setting, normalizePath, TFile, Modal, debounce, EventRef } from 'obsidian';
-=======
-import { App, Plugin, PluginSettingTab, Notice, Setting, normalizePath, TFile, Modal, Scope, KeymapContext, KeymapEventHandler, MarkdownView } from 'obsidian';
->>>>>>> 0b5097f4
+import { App, Plugin, PluginSettingTab, Notice, Setting, normalizePath, TFile, Modal, Scope, KeymapContext, KeymapEventHandler, MarkdownView, debounce, EventRef } from 'obsidian';
 
 import { CommandGroup } from "src/keys";
 import { HotkeysModal, FindCommandModal, HotkeysModalSettings, DEFAULT_HOTKEYSMODAL_SETTINGS, KeycodeGeneratorModal } from "src/modals";
@@ -64,7 +60,7 @@
 export default class SpacekeysPlugin extends Plugin {
 	settings: SpacekeysSettings;
 	keymap: CommandGroup;
-<<<<<<< HEAD
+	spaceHandler: KeymapEventHandler | null = null;
 	// Event reference for file watcher, used to clean up when unloading the plugin
 	private fileWatcher: EventRef | null = null;
 	// Debounced reload function to avoid frequent reloading
@@ -80,9 +76,6 @@
 		500, // 500ms debounce delay
 		true  // Call after the delay
 	);
-=======
-	spaceHandler: KeymapEventHandler | null = null;
->>>>>>> 0b5097f4
 
 	async onload() {
 		console.log('Loading Spacekeys');
@@ -108,7 +101,7 @@
 					const msg = userErrorString(e);
 					console.error(`Spacekeys: failed to load user keymap file ${this.settings.keymapFile.path}: ${msg}`);
 				});
-				
+
 				// Set up file watcher
 				this.setupFileWatcher();
 			}
@@ -116,6 +109,8 @@
 	}
 
 	onunload() {
+		this.updateSpaceHandler(false);
+
 		// Clean up file watcher
 		if (this.fileWatcher) {
 			this.app.vault.offref(this.fileWatcher);
@@ -156,13 +151,6 @@
 		});
 	}
 
-<<<<<<< HEAD
-=======
-	onunload() {
-		this.updateSpaceHandler(false);
-	}
-
->>>>>>> 0b5097f4
 	async loadSettings() {
 		const loaded = await this.loadData();
 
@@ -179,7 +167,7 @@
 	async saveSettings() {
 		this.settings.pluginVersion = this.manifest.version;
 		await this.saveData(this.settings);
-		
+
 		// Update file watcher
 		this.setupFileWatcher();
 	}
@@ -313,12 +301,6 @@
 				this.keymap = parseKeymapYAML(contents, parentKeymap);
 
 		} catch (e) {
-<<<<<<< HEAD
-			const path = e.path?.map((s: any) => JSON.stringify(s)).join('->') || '';
-			console.error('Error parsing keymap at ' + path + '\n' + e);
-=======
-
->>>>>>> 0b5097f4
 			const details = e instanceof ParseError ? e.message : null;
 			throw new UserError('Parse error', {details, context: e});
 		}
