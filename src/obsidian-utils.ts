--- conflicted
+++ resolved
@@ -1,11 +1,7 @@
-<<<<<<< HEAD
-import { App, TFile, PaneType, Modal, FileView, WorkspaceLeaf, Workspace, Command, SuggestModal, Notice } from 'obsidian';
-=======
-import { App, TFile, PaneType, Modal, FileView, WorkspaceLeaf, Workspace, Command, SuggestModal, MarkdownView } from 'obsidian';
+import { App, TFile, PaneType, Modal, FileView, WorkspaceLeaf, Workspace, Command, SuggestModal, MarkdownView, Notice } from 'obsidian';
 import { EditorView } from "@codemirror/view";
 import { getCM } from "@replit/codemirror-vim";
 
->>>>>>> 2f2f360d
 
 /**
  * Get command from app by ID.
@@ -17,6 +13,7 @@
 	return result ?? null;
 }
 
+
 /**
  * Get list of all defined commands, including commands not available in the current context.
  * As with the previous function, this doesn't appear to be in the official API.
@@ -25,6 +22,7 @@
 	// @ts-expect-error: not-typed
 	return Object.values(app.commands.commands);
 }
+
 
 /**
  * Find an existing workspace leaf that is viewing the given file.
@@ -36,6 +34,7 @@
 	}
 	return null;
 }
+
 
 /**
  * @prop newLeaf - Argument to app.workspace.getLeaf().
@@ -53,6 +52,7 @@
 	external?: boolean;
 }
 
+
 /**
  * Find a file by name, with or without extension.
  * This function will search for files with the given name, regardless of their location in the vault.
@@ -63,15 +63,16 @@
 export function findFileByName(app: App, fileName: string): TFile | null {
 	// Remove .md extension if present
 	const baseName = fileName.endsWith('.md') ? fileName.slice(0, -3) : fileName;
-	
+
 	// Get all markdown files in the vault
 	const files = app.vault.getMarkdownFiles();
-	
+
 	// Find the first file that matches the name (case insensitive)
 	const file = files.find(f => f.basename.toLowerCase() === baseName.toLowerCase()) || null;
-	
+
 	return file;
 }
+
 
 /**
  * Open the given file in the vault.
@@ -80,19 +81,19 @@
  */
 export async function openFile(app: App, file: string | TFile, opts: OpenFileOpts = {}) {
 	let tfile: TFile | null = null;
-	
+
 	if (file instanceof TFile) {
 		tfile = file;
 	} else {
 		// First try to get file by exact path
 		tfile = app.vault.getFileByPath(file);
-		
+
 		// If not found, try to find by name
 		if (!tfile) {
 			tfile = findFileByName(app, file);
 		}
 	}
-	
+
 	if (!tfile) {
 		new Notice(`File not found: ${file}`);
 		return;
@@ -120,70 +121,7 @@
 	}
 }
 
-/**
- * Modal which presents a yes/no option to the user.
- */
-export class ConfirmModal extends Modal {
-	callback: YesNoCallback | null;
-	yesBtn: HTMLButtonElement;
-	noBtn: HTMLButtonElement;
-	private invoked = false;
-	private default: boolean;
-
-	constructor(app: App, opts: YesNoOpts = {}) {
-		super(app);
-
-		if (opts.title)
-			this.setTitle(opts.title);
-		if (opts.message)
-			this.setContent(opts.message);
-
-		this.default = opts.default ?? true;
-
-		const buttonsEl = this.modalEl.createEl('div', {cls: 'modal-button-container'});
-
-		this.yesBtn = buttonsEl.createEl('button', {text: opts.yesText ?? 'Confirm'});
-		this.yesBtn.addEventListener('click', (ev) => this.resolve(true));
-		const yesCls = opts.yesCls ?? 'mod-cta';
-		if (yesCls)
-			this.yesBtn.addClass(yesCls);
-
-		this.noBtn = buttonsEl.createEl('button', {text: opts.noText ?? 'Cancel'});
-		this.noBtn.addEventListener('click', (ev) => this.resolve(false));
-		const noCls = opts.noCls ?? 'mod-cancel';
-		if (noCls)
-			this.noBtn.addClass(noCls);
-	}
-
-	open() {
-		super.open();
-
-		const defaultBtn = this.default ? this.yesBtn : this.noBtn;
-		defaultBtn.focus();
-	}
-
-	private resolve(result: boolean): void {
-		if (this.callback && !this.invoked) {
-			this.invoked = true;
-			this.callback(result);
-		}
-		this.close();
-	}
-}
-
-/**
- * Add title element to SuggestModal instance.
- */
-export function addModalTitle(modal: SuggestModal<any>, text?: string): HTMLElement {
-	const { modalEl } = modal;
-	const el = createEl('div', { cls: 'spacekeys-modal-title' });
-	modalEl.insertBefore(el, modalEl.firstChild);
-	if (text)
-		el.textContent = text;
-	return el;
-}
-
-<<<<<<< HEAD
+
 type YesNoCallback = (result: boolean) => void;
 interface YesNoOpts {
 	default?: boolean;
@@ -194,7 +132,72 @@
 	yesCls?: string | null;
 	noCls?: string | null;
 	callback?: YesNoCallback;
-=======
+}
+
+
+/**
+ * Modal which presents a yes/no option to the user.
+ */
+export class ConfirmModal extends Modal {
+	callback: YesNoCallback | null;
+	yesBtn: HTMLButtonElement;
+	noBtn: HTMLButtonElement;
+	private invoked = false;
+	private default: boolean;
+
+	constructor(app: App, opts: YesNoOpts = {}) {
+		super(app);
+
+		if (opts.title)
+			this.setTitle(opts.title);
+		if (opts.message)
+			this.setContent(opts.message);
+
+		this.default = opts.default ?? true;
+
+		const buttonsEl = this.modalEl.createEl('div', {cls: 'modal-button-container'});
+
+		this.yesBtn = buttonsEl.createEl('button', {text: opts.yesText ?? 'Confirm'});
+		this.yesBtn.addEventListener('click', (ev) => this.resolve(true));
+		const yesCls = opts.yesCls ?? 'mod-cta';
+		if (yesCls)
+			this.yesBtn.addClass(yesCls);
+
+		this.noBtn = buttonsEl.createEl('button', {text: opts.noText ?? 'Cancel'});
+		this.noBtn.addEventListener('click', (ev) => this.resolve(false));
+		const noCls = opts.noCls ?? 'mod-cancel';
+		if (noCls)
+			this.noBtn.addClass(noCls);
+	}
+
+	open() {
+		super.open();
+
+		const defaultBtn = this.default ? this.yesBtn : this.noBtn;
+		defaultBtn.focus();
+	}
+
+	private resolve(result: boolean): void {
+		if (this.callback && !this.invoked) {
+			this.invoked = true;
+			this.callback(result);
+		}
+		this.close();
+	}
+}
+
+/**
+ * Add title element to SuggestModal instance.
+ */
+export function addModalTitle(modal: SuggestModal<any>, text?: string): HTMLElement {
+	const { modalEl } = modal;
+	const el = createEl('div', { cls: 'spacekeys-modal-title' });
+	modalEl.insertBefore(el, modalEl.firstChild);
+	if (text)
+		el.textContent = text;
+	return el;
+}
+
 
 /**
  * Check if the MarkdownView's editor is focused and ready to insert text.
@@ -209,5 +212,4 @@
 
 	const cm = getCM(ev);
 	return cm?.state.vim?.insertMode ?? true;
->>>>>>> 2f2f360d
 }